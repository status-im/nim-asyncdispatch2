<<<<<<< HEAD
matrix:
  include:
    - os: linux
      sudo: required
      services:
        - docker
      before_install:
        - docker pull statusteam/nim-base
      script:
        - docker run statusteam/nim-base nim --version
        - docker run -v "$(pwd):/project" -w /project statusteam/nim-base sh -c "nimble install -dy && nimble test"
        - benchmark/bot all
=======
language: c # or other C/C++ variants
>>>>>>> 00d7d49e

sudo: false

# https://docs.travis-ci.com/user/caching/
#
# Caching the whole nim folder is better than relying on ccache - this way, we
# skip the expensive bootstrap process and linking
cache:
  directories:
    - nim

os:
  - linux
  - osx

install:
  # build nim from our own branch - this to avoid the day-to-day churn and
  # regressions of the fast-paced Nim development while maintaining the
  # flexibility to apply patches
  #
  # check version of remote branch
  - "export NIMVER=$(git ls-remote https://github.com/status-im/nim.git HEAD | cut -f 1)"

  # after building nim, wipe csources to save on cache space
  - "{ [ -f nim/$NIMVER/bin/nim ] && [ -f nim/$NIMVER/bin/nimble ] ; } ||
      { rm -rf nim ;
        mkdir -p nim ;
        git clone --depth=1 https://github.com/status-im/nim.git nim/$NIMVER ;
        cd nim/$NIMVER ;
        sh build_all.sh ;
        rm -rf csources ;
        cd ../.. ;
      }"
  - "export PATH=$PWD/nim/$NIMVER/bin:$PATH"

script:
  - nimble install -y
  - nimble test<|MERGE_RESOLUTION|>--- conflicted
+++ resolved
@@ -1,19 +1,4 @@
-<<<<<<< HEAD
-matrix:
-  include:
-    - os: linux
-      sudo: required
-      services:
-        - docker
-      before_install:
-        - docker pull statusteam/nim-base
-      script:
-        - docker run statusteam/nim-base nim --version
-        - docker run -v "$(pwd):/project" -w /project statusteam/nim-base sh -c "nimble install -dy && nimble test"
-        - benchmark/bot all
-=======
-language: c # or other C/C++ variants
->>>>>>> 00d7d49e
+anguage: c # or other C/C++ variants
 
 sudo: false
 
